import Iterable from 'jsiterable';
import JsonldGraph, { Vertex } from 'jsonld-graph';
import JsonFormatOptions from 'jsonld-graph/lib/formatOptions';

import Errors from './errors';
import Id from './id';
import Instance from './instance';
import InstanceProxy from './instanceProxy';
import Vocabulary from './vocabulary';
import { ClassReference, InstanceReference, PropertyReference } from './types';

/**
 *  Normalizer function used to normalize instances in a document.
 */
export type InstanceNormalizer = (instance: Instance, document: Document) => void;

/**
 *  Options used by a Document.
 */
export type DocumentOptions = {
    blankIdNormalizer?: InstanceNormalizer;
    blankTypeNormalizer?: InstanceNormalizer
};

/**
 * @description A document based on a vocabulary.
 * @export
 * @class Document
 */
export class Document {
    private readonly _graph: JsonldGraph;
    private readonly _instances = new Map<string, Instance & any>();

    /**
     * Creates an instance of Document.
     * @param {Vocabulary} vocabulary The vocabulary used by the document for creating and working with instances.
     * @memberof Document
     */
    constructor(
        public readonly vocabulary: Vocabulary,
        private readonly options: DocumentOptions = {}) {
        if (!vocabulary) {
            throw new ReferenceError(`Invalid vocabulary. vocabulary is '${vocabulary}'`);
        }

        this._graph = new JsonldGraph();
        this._graph.addPrefix('vocab', vocabulary.baseIri);

        for (const [uri, context] of this.vocabulary.context.definitions) {
            this._graph.addContext(uri, context);
        }

        this._graph.on('vertexIdChanged', (vertex, previousId) => {
            const prevInstanceId = Id.expand(previousId);
            const instanceId = Id.expand(vertex.id);
            if (this._instances.has(prevInstanceId)) {
                const instance = this._instances.get(prevInstanceId);
                this._instances.delete(prevInstanceId);
                this._instances.set(instanceId, instance);
            }
        });
    }

    /**
     * @description Gets all instances in the document.
     * @readonly
     * @type {Iterable<Instance>}
     * @memberof Document
     */
    get instances(): Iterable<Instance> {
        return new Iterable(this._instances).map(x => x[1]);
    }

    /**
     * @description Creates a new instance of a class.
     * @template T
     * @param {ClassReference} classReference The id or class instance for which the instance should be created.
     * @param {string} id The id of the instance to create.
     * @returns {(T)}
     * @memberof Document
     */
    createInstance<T = void>(classReference: ClassReference, id: string): Instance & T {
        if (!classReference) {
            throw new ReferenceError(`Invalid classReference. classReference is '${classReference}'`);
        }

        if (!id) {
            throw new ReferenceError(`Invalid id. id is '${id}'`);
        }

        if (this.vocabulary.hasResource(id)) {
            throw new Errors.InvalidInstanceIdError(id, 'A class or resource with the specified id already exists.');
        }

        if (this._graph.hasVertex(id)) {
            throw new Errors.DuplicateInstanceError(id);
        }

        if (this.vocabulary.hasInstance(id)) {
            throw new Errors.InvalidInstanceIdError(id, 'Another instance with the id has already been defined in the vocabulary');
        }

        const classType = typeof classReference === 'string' ? this.vocabulary.getClass(classReference) : classReference;
        if (!classType) {
            throw new Errors.ResourceNotFoundError(classReference as string, 'Class');
        }

        const instance = InstanceProxy.proxify<T>(new Instance(this._graph.createVertex(id), this.vocabulary, this));
        instance.setClass(classType);
        this._instances.set(instance.id, instance);
        return instance;
    }

    /**
     * @description Gets an instance.
     * @template T
     * @param {string} id The id of the instance to get.
     * @returns {(T)}
     * @memberof Document
     */
    getInstance<T = void>(id: string): T & Instance {
        if (!id) {
            throw new ReferenceError(`Invalid id. id is '${id}'`);
        }

        if (this.vocabulary.hasResource(id) || this.vocabulary.hasInstance(id)) {
            throw new Errors.InstanceNotFoundError(id);
        }

<<<<<<< HEAD
        return this._instances.get(id);
=======
        const instanceV = this.graph.getVertex(id);
        if (!instanceV || instanceV.types.count() === 0) {
            return null;
        }

        const instance = new Instance(instanceV, this.vocabulary);
        return InstanceProxy.proxify<T>(instance);
>>>>>>> 6bd040ed
    }

    /**
     * @description Gets all instances of a specific class.
     * @template T
     * @param {ClassReference} classReference The id or class reference to get instances of.
     * @param {boolean} [descendants=false] True to include all instances that are descendants of the specified class, else false. Default is false.
     * @returns {(Iterable<T>)}
     * @memberof Document
     */
    getInstancesOf<T = void>(classReference: ClassReference, descendants: boolean = false): Iterable<Instance & T> {
        if (!classReference) {
            throw new ReferenceError(`Invalid classReference. classReference is '${classReference}`);
        }

        const classType = typeof classReference === 'string' ? this.vocabulary.getClass(classReference) : classReference;
        if (!classType) {
            throw new Errors.ResourceNotFoundError(classReference as string, 'Class');
        }

        const classV = this._graph.getVertex(Id.expand(classType.id));
        if (!descendants) {
<<<<<<< HEAD
            return classV
                .instances
                .map(vertex => this._instances.get(vertex.id));
=======
            if (!classV) {
                return Iterable.empty();
            } else {
                return classV
                    .instances
                    .map(vertex => InstanceProxy.proxify<T>(new Instance(vertex, this.vocabulary)));
            }

>>>>>>> 6bd040ed
        } else {
            const _that = this;
            return new Iterable((function* getDescendantInstances() {
                const tracker = new Set<string>();
                if (classV) {
                    // First the class instances and yield those results.
                    for (const instanceV of classV.instances) {
                        if (!tracker.has(instanceV.id)) {
                            tracker.add(instanceV.id);
                            yield _that._instances.get(instanceV.id);
                        }
                    }
                }

                for (const descendantTypes of classType.descendants) {
                    const descendantV = _that._graph.getVertex(Id.expand(descendantTypes.id));
                    if (descendantV) {
                        for (const instanceV of descendantV.instances) {
                            if (!tracker.has(instanceV.id)) {
                                tracker.add(instanceV.id);
                                yield _that._instances.get(instanceV.id);
                            }
                        }
                    }
                }
            })());
        }
    }

    /**
     * @description Gets all instances that refer to the specified instance.
     * @param {InstanceReference} instanceReference The instance id or instance whose referrers should be retrieved.
     * @returns {Iterable<Instance>}
     * @memberof Document
     */
    getReferrersOf(instanceReference: InstanceReference, propertyReference?: PropertyReference): Iterable<Instance> {
        if (!instanceReference) {
            throw new ReferenceError(`Invalid instanceReference. instanceReference is '${instanceReference}'`);
        }

        const instanceId = typeof instanceReference === 'string' ? instanceReference : instanceReference.id;
        const instanceV = this._graph.getVertex(instanceId);
        if (!instanceV) {
            throw new Errors.InstanceNotFoundError(instanceReference as string);
        }

        const propertyId = propertyReference
            ? typeof propertyReference === 'string' ? propertyReference : propertyReference.id
            : null;

        return instanceV.getIncoming(Id.expand(propertyId)).map(x => this._instances.get(x.fromVertex.id));
    }

    /**
     * @description Checks if an instance with the specified id exists.
     * @param {string} id The id of the instance to check for.
     * @returns {boolean}
     * @memberof Document
     */
    hasInstance(id: string): boolean {
        if (!id) {
            throw new ReferenceError(`Invalid id. id is '${id}'`);
        }

        if (this.vocabulary.hasResource(id) || this.vocabulary.hasInstance(id)) {
            return false;
        }

        return this._instances.has(id);
    }

    /**
     * @description Loads input documents.
     * @param {object|object[]} input The input documents to load
     * @param {string[]} [contexts] Optional contexts to use for parsing the input.
     * @returns {Promise<void>}
     * @memberof Document
     */
    async load(inputs: object | object[], contexts?: string[]): Promise<void> {
        if (!inputs) {
            throw new ReferenceError(`Invalid inputs. inputs is ${inputs}.`);
        }

        const vertices = await this._graph.load(inputs, contexts);
        const blankTypeInstances: Instance[] = [];
        const blankIdInstances: Instance[] = [];

        for (const vertexId of vertices) {
            const vertex = this._graph.getVertex(vertexId);
            const instance = InstanceProxy.proxify(new Instance(vertex, this.vocabulary, this));
            this._instances.set(instance.id, instance);

            if (vertex.types.count() === 0 && this.options.blankTypeNormalizer) {
                blankTypeInstances.push(instance);
            } else {
                for (const typeV of vertex.types) {
                    const classType = this.vocabulary.getClass(typeV.id);
                    if (classType) {
                        instance.setClass(classType);
                    }
                }
            }

            if (vertex.isBlankNode && this.options.blankIdNormalizer) {
                blankIdInstances.push(instance);
            }
        }

        for (const instance of blankTypeInstances) {
            this.options.blankTypeNormalizer(instance, this);
        }

        for (const instance of blankIdInstances) {
            const previousId = instance.id;
            this.options.blankIdNormalizer(instance, this);
            if (previousId !== instance.id) {
                this._instances.delete(previousId);
                this._instances.set(instance.id, instance);
            }
        }
    }

    /**
     * @description Removes an instance from the model.
     * @param {InstanceReference} instanceReference The id of the instance or instance to remove.
     * @param {boolean} recursive True to recursively delete references to other instances owned by this instance.
     * @memberof Document
     */
    removeInstance(instanceReference: InstanceReference, recursive: boolean = false): void {
        if (!instanceReference) {
            throw new ReferenceError(`Invalid instanceReference. instanceReference is '${instanceReference}'`);
        }

        const instanceId = typeof instanceReference === 'string' ? instanceReference : instanceReference.id;
        if (!recursive) {
            this._graph.removeVertex(instanceId);
            this._instances.delete(instanceId);
        } else {
            const instance = this._graph.getVertex(instanceId);
            if (!instance) {
                return;
            }

            this._removeInstanceRecursive(instance);
            this._instances.delete(instanceId);
        }
    }

    /**
     * @description Gets a JSON representation of the document.
     * @param {JsonFormatOptions} [options] Optional JSON formatting options.
     * @memberof Document
     */
    toJson(options?: JsonFormatOptions) {
        return this._graph.toJson(options);
    }

    private _removeInstanceRecursive(instanceV: Vertex, tracker: Set<string> = new Set<string>()): void {
        if (tracker.has(instanceV.id)) {
            return;
        }

        tracker.add(instanceV.id);
        for (const outgoing of instanceV.getOutgoing().items()) {
            outgoing.toVertex.removeIncoming(outgoing.label, instanceV.id);
            if (outgoing.toVertex.getIncoming().count() === 0) {
                this._removeInstanceRecursive(outgoing.toVertex);
            }
        }

        this._graph.removeVertex(instanceV);
        this._instances.delete(instanceV.id);
    }
}

export default Document;<|MERGE_RESOLUTION|>--- conflicted
+++ resolved
@@ -127,17 +127,7 @@
             throw new Errors.InstanceNotFoundError(id);
         }
 
-<<<<<<< HEAD
         return this._instances.get(id);
-=======
-        const instanceV = this.graph.getVertex(id);
-        if (!instanceV || instanceV.types.count() === 0) {
-            return null;
-        }
-
-        const instance = new Instance(instanceV, this.vocabulary);
-        return InstanceProxy.proxify<T>(instance);
->>>>>>> 6bd040ed
     }
 
     /**
@@ -160,20 +150,13 @@
 
         const classV = this._graph.getVertex(Id.expand(classType.id));
         if (!descendants) {
-<<<<<<< HEAD
-            return classV
-                .instances
-                .map(vertex => this._instances.get(vertex.id));
-=======
             if (!classV) {
                 return Iterable.empty();
             } else {
                 return classV
                     .instances
-                    .map(vertex => InstanceProxy.proxify<T>(new Instance(vertex, this.vocabulary)));
-            }
-
->>>>>>> 6bd040ed
+                    .map(vertex => this._instances.get(vertex.id));
+            }
         } else {
             const _that = this;
             return new Iterable((function* getDescendantInstances() {
